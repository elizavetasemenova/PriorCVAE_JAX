"""
Gaussian process dataset.

"""

import random as rnd
import jax.numpy as jnp
import jax.random
from jax import random
from numpyro.infer import Predictive

from priorCVAE.priors import GP, Kernel
from priorCVAE.utility import create_grid


class GPDataset:
    """
    Generate GP draws over x.

    """

    def __init__(self, kernel: Kernel, x: jnp.ndarray, sample_lengthscale: bool = False):
        """
        Initialize the Gaussian Process dataset class.

        :param kernel: Kernel to be used.
        :param sample_lengthscale: whether to sample lengthscale for the kernel or not. Defaults to False.
        :param x: jax.numpy.ndarray of the x grid used to generate sample from the GP.
        """
        self.sample_lengthscale = sample_lengthscale
        self.kernel = kernel
        self.x = x

    def simulatedata(self, n_samples: int = 10000) -> [jnp.ndarray, jnp.ndarray, jnp.ndarray]:
        """
        Simulate data from the GP.

        :param n_samples: number of samples.

        :returns:
            - interval of the function evaluations, x, with the shape (num_samples, x_limit).
            - GP draws, f(x), with the shape (num_samples, x_limit).
            - lengthscale values.
        """
        rng_key, _ = random.split(random.PRNGKey(rnd.randint(0, 9999)))

        gp_predictive = Predictive(GP, num_samples=n_samples)
        all_draws = gp_predictive(rng_key, x=self.x, kernel=self.kernel, jitter=1e-5,
                                  sample_lengthscale=self.sample_lengthscale)

        ls_draws = jnp.array(all_draws['ls'])
        gp_draws = jnp.array(all_draws['y'])

<<<<<<< HEAD
        return self.x.repeat(n_samples).reshape(self.x.shape[0], n_samples).transpose(), gp_draws, ls_draws


class OfflineDataset:
    """Use offline dataset, and randomly generate a batch from it."""

    def __init__(self, dataset: jnp.ndarray):
        """
        Initialize the OfflineDataset class.

        :param dataset: jax ndarray of the dataset
        """
        self.dataset = dataset

    def simulatedata(self, n_samples: int = 10000) -> [jnp.ndarray, jnp.ndarray, jnp.ndarray]:
        """
        Make a batch of data from the dataset array.

        :param n_samples: number of samples.

        :returns:
            - None.
            - samples.
            - None.
        """
        rng_key, _ = random.split(random.PRNGKey(rnd.randint(0, 9999)))

        batch_data = jax.random.choice(rng_key, self.dataset, [n_samples])

        return None, batch_data, None
=======
        return self.x[None, ...].repeat(n_samples, axis=0), gp_draws, ls_draws
>>>>>>> 53b42a71
<|MERGE_RESOLUTION|>--- conflicted
+++ resolved
@@ -51,37 +51,4 @@
         ls_draws = jnp.array(all_draws['ls'])
         gp_draws = jnp.array(all_draws['y'])
 
-<<<<<<< HEAD
-        return self.x.repeat(n_samples).reshape(self.x.shape[0], n_samples).transpose(), gp_draws, ls_draws
-
-
-class OfflineDataset:
-    """Use offline dataset, and randomly generate a batch from it."""
-
-    def __init__(self, dataset: jnp.ndarray):
-        """
-        Initialize the OfflineDataset class.
-
-        :param dataset: jax ndarray of the dataset
-        """
-        self.dataset = dataset
-
-    def simulatedata(self, n_samples: int = 10000) -> [jnp.ndarray, jnp.ndarray, jnp.ndarray]:
-        """
-        Make a batch of data from the dataset array.
-
-        :param n_samples: number of samples.
-
-        :returns:
-            - None.
-            - samples.
-            - None.
-        """
-        rng_key, _ = random.split(random.PRNGKey(rnd.randint(0, 9999)))
-
-        batch_data = jax.random.choice(rng_key, self.dataset, [n_samples])
-
-        return None, batch_data, None
-=======
         return self.x[None, ...].repeat(n_samples, axis=0), gp_draws, ls_draws
->>>>>>> 53b42a71
