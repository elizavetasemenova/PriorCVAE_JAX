--- conflicted
+++ resolved
@@ -10,7 +10,6 @@
 from numpyro.infer import Predictive
 
 from priorCVAE.priors import GP, Kernel
-from priorCVAE.utility import create_grid
 
 
 class GPDataset:
@@ -51,8 +50,4 @@
         ls_draws = jnp.array(all_draws['ls'])
         gp_draws = jnp.array(all_draws['y'])
 
-<<<<<<< HEAD
         return self.x[None, ...].repeat(n_samples, axis=0), gp_draws, ls_draws
-=======
-        return self.x[None, ...].repeat(n_samples, axis=0), gp_draws, ls_draws
->>>>>>> 1db673ee
