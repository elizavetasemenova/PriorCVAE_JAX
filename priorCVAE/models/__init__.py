<<<<<<< HEAD
from .encoder import MLPEncoder, Encoder
from .decoder import MLPDecoder, Decoder, MLPDecoderTwoHeads
=======
from .encoder import MLPEncoder, Encoder, CNNEncoder
from .decoder import MLPDecoder, Decoder, CNNDecoder
>>>>>>> ac3596a4
from .vae import VAE<|MERGE_RESOLUTION|>--- conflicted
+++ resolved
@@ -1,8 +1,3 @@
-<<<<<<< HEAD
-from .encoder import MLPEncoder, Encoder
-from .decoder import MLPDecoder, Decoder, MLPDecoderTwoHeads
-=======
 from .encoder import MLPEncoder, Encoder, CNNEncoder
-from .decoder import MLPDecoder, Decoder, CNNDecoder
->>>>>>> ac3596a4
+from .decoder import MLPDecoder, MLPDecoderTwoHeads, Decoder, CNNDecoder
 from .vae import VAE