"""
File containing various loss classes that can be directed passed to the trainer object.
"""

from functools import partial
from abc import ABC, abstractmethod

import jax
import jax.numpy as jnp
from jax.random import KeyArray
from flax.training.train_state import TrainState
from flax.core import FrozenDict
import flax.linen as nn

<<<<<<< HEAD
from priorCVAE.losses import kl_divergence, scaled_sum_squared_loss, pixel_sum_loss
=======
from priorCVAE.losses import kl_divergence, scaled_sum_squared_loss, square_maximum_mean_discrepancy
from priorCVAE.priors import Kernel
>>>>>>> 53b42a71


class Loss(ABC):
    """
    Parent class for all the loss classes. This is to enforce the structure of the __call__ function which is
    used by the trainer object.
    """
    def __init__(self, conditional: bool = False):
        self.conditional = conditional

    @abstractmethod
    def __call__(self, state_params: FrozenDict, state: TrainState, batch: [jnp.ndarray, jnp.ndarray, jnp.ndarray],
                 z_rng: KeyArray):
        pass


class SquaredSumAndKL(Loss):
    """
    Loss function with scaled sum squared loss and KL.
    """

    def __init__(self, conditional: bool = False, vae_var: float = 1.0):
        """
        Initialize the SquaredSumAndKL loss.

        :param conditional: a variable to specify if conditional version is getting trained or not.
        :param vae_var: value for VAE variance used to calculate the Squared loss. Default value is 1.0.
        """
        super().__init__(conditional)
        self.vae_var = vae_var

    @partial(jax.jit, static_argnames=['self'])
    def __call__(self, state_params: FrozenDict, state: TrainState, batch: [jnp.ndarray, jnp.ndarray, jnp.ndarray],
                 z_rng: KeyArray) -> jnp.ndarray:
        """
        Calculates the loss value.

        :param state_params: Current state parameters of the model.
        :param state: Current state of the model.
        :param batch: Current batch of the data. It is list of [x, y, c] values.
        :param z_rng: a PRNG key used as the random key.
        """
        _, y, ls = batch
        c = ls if self.conditional else None
        y_hat, z_mu, z_logvar = state.apply_fn({'params': state_params}, y, z_rng, c=c)
        rcl_loss = scaled_sum_squared_loss(y, y_hat, vae_var=self.vae_var)
        kld_loss = kl_divergence(z_mu, z_logvar)
        loss = rcl_loss + kld_loss
        return loss


<<<<<<< HEAD
class SumPixelAndKL(Loss):
    """
    Loss function with Sum pixel loss and KL.
    """

    def __init__(self, conditional: bool = False):
        """
        Initialize the SquaredSumAndKL loss.

        :param conditional:
        """
        super().__init__(conditional)
=======
class MMDAndKL(Loss):
    """
    Loss function with RELU-MMD loss and KL.
    """

    def __init__(self, kernel: Kernel, conditional: bool = False, kl_scaling: float = 1e-6):
        """
        Initialize the SquareMMDAndKL loss.

        :param kernel: Kernel to use for calculaing MMD.
        :param conditional: a variable to specify if conditional version is getting trained or not.
        :param kl_scaling: a float value representing the scaling value for the KL term.
        """
        super().__init__(conditional)
        self.kernel = kernel
        self.kl_scaling = kl_scaling
>>>>>>> 53b42a71

    @partial(jax.jit, static_argnames=['self'])
    def __call__(self, state_params: FrozenDict, state: TrainState, batch: [jnp.ndarray, jnp.ndarray, jnp.ndarray],
                 z_rng: KeyArray) -> jnp.ndarray:
        """
        Calculates the loss value.

        :param state_params: Current state parameters of the model.
        :param state: Current state of the model.
        :param batch: Current batch of the data. It is list of [x, y, c] values.
        :param z_rng: a PRNG key used as the random key.
        """
        _, y, ls = batch
        c = ls if self.conditional else None
        y_hat, z_mu, z_logvar = state.apply_fn({'params': state_params}, y, z_rng, c=c)
<<<<<<< HEAD
        pixel_loss = pixel_sum_loss(y, y_hat)
        kld_loss = kl_divergence(z_mu, z_logvar)
        loss = pixel_loss + .1 * kld_loss
=======
        sq_mmd_loss = square_maximum_mean_discrepancy(self.kernel, y, y_hat, efficient_grads=True)
        relu_sq_mmd_loss = nn.relu(sq_mmd_loss)
        kld_loss = kl_divergence(z_mu, z_logvar)
        loss = jnp.sqrt(relu_sq_mmd_loss) + self.kl_scaling * kld_loss
>>>>>>> 53b42a71
        return loss<|MERGE_RESOLUTION|>--- conflicted
+++ resolved
@@ -12,12 +12,8 @@
 from flax.core import FrozenDict
 import flax.linen as nn
 
-<<<<<<< HEAD
-from priorCVAE.losses import kl_divergence, scaled_sum_squared_loss, pixel_sum_loss
-=======
-from priorCVAE.losses import kl_divergence, scaled_sum_squared_loss, square_maximum_mean_discrepancy
+from priorCVAE.losses import kl_divergence, scaled_sum_squared_loss, square_maximum_mean_discrepancy, pixel_sum_loss
 from priorCVAE.priors import Kernel
->>>>>>> 53b42a71
 
 
 class Loss(ABC):
@@ -69,20 +65,6 @@
         return loss
 
 
-<<<<<<< HEAD
-class SumPixelAndKL(Loss):
-    """
-    Loss function with Sum pixel loss and KL.
-    """
-
-    def __init__(self, conditional: bool = False):
-        """
-        Initialize the SquaredSumAndKL loss.
-
-        :param conditional:
-        """
-        super().__init__(conditional)
-=======
 class MMDAndKL(Loss):
     """
     Loss function with RELU-MMD loss and KL.
@@ -99,7 +81,6 @@
         super().__init__(conditional)
         self.kernel = kernel
         self.kl_scaling = kl_scaling
->>>>>>> 53b42a71
 
     @partial(jax.jit, static_argnames=['self'])
     def __call__(self, state_params: FrozenDict, state: TrainState, batch: [jnp.ndarray, jnp.ndarray, jnp.ndarray],
@@ -115,14 +96,53 @@
         _, y, ls = batch
         c = ls if self.conditional else None
         y_hat, z_mu, z_logvar = state.apply_fn({'params': state_params}, y, z_rng, c=c)
-<<<<<<< HEAD
-        pixel_loss = pixel_sum_loss(y, y_hat)
-        kld_loss = kl_divergence(z_mu, z_logvar)
-        loss = pixel_loss + .1 * kld_loss
-=======
         sq_mmd_loss = square_maximum_mean_discrepancy(self.kernel, y, y_hat, efficient_grads=True)
         relu_sq_mmd_loss = nn.relu(sq_mmd_loss)
         kld_loss = kl_divergence(z_mu, z_logvar)
         loss = jnp.sqrt(relu_sq_mmd_loss) + self.kl_scaling * kld_loss
->>>>>>> 53b42a71
+        return loss
+
+
+class SumPixelAndKL(Loss):
+    """
+    Loss function with Sum pixel loss and KL.
+    """
+
+    def __init__(self, conditional: bool = False):
+        """
+        Initialize the SquaredSumAndKL loss.
+
+        :param conditional:
+        """
+        super().__init__(conditional)
+        self.kl_scale = 0.1
+        self.itr = 0
+
+    def step_increase_parameter(self):
+        """
+        Using predefined steps
+        After every 1000 iterations add 0.1
+        """
+        self.itr = self.itr + 1
+        if self.itr % 500 == 0:
+            self.kl_scale = self.kl_scale + 0.1
+
+    @partial(jax.jit, static_argnames=['self'])
+    def __call__(self, state_params: FrozenDict, state: TrainState, batch: [jnp.ndarray, jnp.ndarray, jnp.ndarray],
+                 z_rng: KeyArray) -> jnp.ndarray:
+        """
+        Calculates the loss value.
+
+        :param state_params: Current state parameters of the model.
+        :param state: Current state of the model.
+        :param batch: Current batch of the data. It is list of [x, y, c] values.
+        :param z_rng: a PRNG key used as the random key.
+        """
+        _, y, ls = batch
+        c = ls if self.conditional else None
+        y_hat, z_mu, z_logvar = state.apply_fn({'params': state_params}, y, z_rng, c=c)
+        pixel_loss = pixel_sum_loss(y, y_hat)
+        kld_loss = self.kl_scale * kl_divergence(z_mu, z_logvar)
+        loss = pixel_loss + kld_loss
+        self.step_increase_parameter()
         return loss