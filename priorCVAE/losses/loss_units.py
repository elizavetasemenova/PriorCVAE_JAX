"""
File contains various loss functions.
"""
import jax
import jax.numpy as jnp
from functools import partial

from priorCVAE.priors.kernels import Kernel


@jax.jit
def kl_divergence(mean: jnp.ndarray, logvar: jnp.ndarray) -> jnp.ndarray:
    """
    Kullback-Leibler divergence between the normal distribution given by the mean and logvar and the unit Gaussian
    distribution.
    https://en.wikipedia.org/wiki/Kullback%E2%80%93Leibler_divergence#Multivariate_normal_distributions

        KL[N(m, S) || N(0, I)] = -0.5 * (1 + log(diag(S)) - diag(S) - m^2)

    Detailed derivation can be found here: https://learnopencv.com/variational-autoencoder-in-tensorflow/

    :param mean: the mean of the Gaussian distribution with shape (N,).
    :param logvar: the log-variance of the Gaussian distribution with shape (N,) i.e. only diagonal values considered.

    :return: the KL divergence value.
    """
    return -0.5 * jnp.sum(1 + logvar - jnp.square(mean) - jnp.exp(logvar))


@jax.jit
def scaled_sum_squared_loss(y: jnp.ndarray, reconstructed_y: jnp.ndarray, vae_var: float = 1.) -> jnp.ndarray:
    """
    Scaled sum squared loss, i.e.

    L(y, y') = 0.5 * sum(((y - y')^2) / vae_var)

    Note: This loss can be considered as negative log-likelihood as:

    -1 * log N (y | y', sigma) \approx -0.5 ((y - y'/sigma)^2)

    :param y: the ground-truth value of y with shape (N, D).
    :param reconstructed_y: the reconstructed value of y with shape (N, D).
    :param vae_var: a float value representing the varianc of the VAE.

    :returns: the loss value
    """
    assert y.shape == reconstructed_y.shape
    return 0.5 * jnp.sum((reconstructed_y - y) ** 2 / vae_var)


@jax.jit
def mean_squared_loss(y: jnp.ndarray, reconstructed_y: jnp.ndarray) -> jnp.ndarray:
    """
    Mean squared loss, MSE i.e.

    L(y, y') = mean(((y - y')^2))

    :param y: the ground-truth value of y with shape (N, D).
    :param reconstructed_y: the reconstructed value of y with shape (N, D).

    :returns: the loss value
    """
    assert y.shape == reconstructed_y.shape
<<<<<<< HEAD
    return jnp.mean((reconstructed_y - y)**2)


@jax.jit
def pixel_sum_loss(y: jnp.ndarray, reconstructed_y: jnp.ndarray) -> jnp.ndarray:
    """
    Sum of absolute error between pixels of an image and a mean over batch.

    L(y, y') = mean(sum(y - y'))

    :param y: the ground-truth value of y with shape (N, D, D, C).
    :param reconstructed_y: the reconstructed value of y with shape (N, D, D, C).

    :returns: the loss value
    """
    assert len(y.shape) == 4
    assert y.shape == reconstructed_y.shape

    N, D, D, C = y.shape

    pixel_diff = jnp.abs(y - reconstructed_y)  # (N, D, D, C)
    sum_pixel_diff = jnp.sum(pixel_diff.reshape((N, -1)), axis=-1)  # (N, 1)
    assert sum_pixel_diff.shape == (N, )
    mean_loss_val = jnp.mean(sum_pixel_diff, axis=0)

    return mean_loss_val
=======
    return jnp.mean((reconstructed_y - y) ** 2)


@partial(jax.jit, static_argnames=['kernel', 'efficient_grads', 'biased'])
def square_maximum_mean_discrepancy(kernel: Kernel, target_samples: jnp.ndarray, prediction_samples: jnp.ndarray,
                                    efficient_grads: bool = False, biased: bool = False) -> jnp.ndarray:
    """
    Implementation of Empirical Maximum Mean Discrepancy (MMD).
    For details see lemma 6 of https://jmlr.csail.mit.edu/papers/volume13/gretton12a/gretton12a.pdf

    :param kernel: A kernel instance to be used for calculating MMD value
    :param target_samples: samples from the target distribution.
    :param prediction_samples: samples from the approximate distribution.
    :param efficient_grads: if True avoid calculating the K(x, x) as the grads through it will be zero.
    :param biased: If True, returns the biased estimate else the unbiased estimate is returned.

    :returns: MMD value.

    Note: As mentioned in Grettin et. al (2012), sqaured MMD can be negative because of the unbiased estimate.

    """
    assert len(target_samples.shape) == len(prediction_samples.shape) == 2
    assert target_samples.shape[-1] == prediction_samples.shape[-1]

    x_n = target_samples.shape[0]
    y_n = prediction_samples.shape[0]

    term_xx = 0
    if not efficient_grads:
        K_xx = kernel(target_samples, target_samples)
        if biased:
            term_xx = (1 / (x_n * x_n)) * jnp.sum(K_xx)
        else:
            term_xx = 1 / (x_n * (x_n - 1)) * (jnp.sum(K_xx) - jnp.trace(K_xx))

    K_yy = kernel(prediction_samples, prediction_samples)
    K_xy = kernel(target_samples, prediction_samples)

    if biased:
        term_yy = (1 / (y_n * y_n)) * jnp.sum(K_yy)
    else:
        term_yy = 1 / (y_n * (y_n - 1)) * (jnp.sum(K_yy) - jnp.trace(K_yy))

    term_xy = (2 / (x_n * y_n)) * jnp.sum(K_xy)

    mmd_val_square = term_xx + term_yy - term_xy
    return mmd_val_square
>>>>>>> 53b42a71
<|MERGE_RESOLUTION|>--- conflicted
+++ resolved
@@ -19,12 +19,17 @@
 
     Detailed derivation can be found here: https://learnopencv.com/variational-autoencoder-in-tensorflow/
 
-    :param mean: the mean of the Gaussian distribution with shape (N,).
-    :param logvar: the log-variance of the Gaussian distribution with shape (N,) i.e. only diagonal values considered.
+    :param mean: the mean of the Gaussian distribution with shape (B, D).
+    :param logvar: the log-variance of the Gaussian distribution with shape (B, D) i.e. only diagonal values considered.
 
     :return: the KL divergence value.
+
+    Note: We mean over the batch values.
     """
-    return -0.5 * jnp.sum(1 + logvar - jnp.square(mean) - jnp.exp(logvar))
+    assert len(mean.shape) == len(logvar.shape) == 2
+    assert mean.shape == logvar.shape
+
+    return jnp.mean(-0.5 * jnp.sum(1 + logvar - jnp.square(mean) - jnp.exp(logvar), axis=-1), axis=0)
 
 
 @jax.jit
@@ -38,14 +43,17 @@
 
     -1 * log N (y | y', sigma) \approx -0.5 ((y - y'/sigma)^2)
 
-    :param y: the ground-truth value of y with shape (N, D).
-    :param reconstructed_y: the reconstructed value of y with shape (N, D).
+    :param y: the ground-truth value of y with shape (B, D).
+    :param reconstructed_y: the reconstructed value of y with shape (B, D).
     :param vae_var: a float value representing the varianc of the VAE.
 
     :returns: the loss value
+
+    Note: We mean over the batch values.
     """
+    assert len(y.shape) == len(reconstructed_y.shape) == 2
     assert y.shape == reconstructed_y.shape
-    return 0.5 * jnp.sum((reconstructed_y - y) ** 2 / vae_var)
+    return jnp.mean(0.5 * jnp.sum((reconstructed_y - y) ** 2 / vae_var, axis=-1), 0)
 
 
 @jax.jit
@@ -55,40 +63,13 @@
 
     L(y, y') = mean(((y - y')^2))
 
-    :param y: the ground-truth value of y with shape (N, D).
-    :param reconstructed_y: the reconstructed value of y with shape (N, D).
+    :param y: the ground-truth value of y with shape (B, D).
+    :param reconstructed_y: the reconstructed value of y with shape (B, D).
 
     :returns: the loss value
     """
+    assert len(y.shape) == len(reconstructed_y.shape) == 2
     assert y.shape == reconstructed_y.shape
-<<<<<<< HEAD
-    return jnp.mean((reconstructed_y - y)**2)
-
-
-@jax.jit
-def pixel_sum_loss(y: jnp.ndarray, reconstructed_y: jnp.ndarray) -> jnp.ndarray:
-    """
-    Sum of absolute error between pixels of an image and a mean over batch.
-
-    L(y, y') = mean(sum(y - y'))
-
-    :param y: the ground-truth value of y with shape (N, D, D, C).
-    :param reconstructed_y: the reconstructed value of y with shape (N, D, D, C).
-
-    :returns: the loss value
-    """
-    assert len(y.shape) == 4
-    assert y.shape == reconstructed_y.shape
-
-    N, D, D, C = y.shape
-
-    pixel_diff = jnp.abs(y - reconstructed_y)  # (N, D, D, C)
-    sum_pixel_diff = jnp.sum(pixel_diff.reshape((N, -1)), axis=-1)  # (N, 1)
-    assert sum_pixel_diff.shape == (N, )
-    mean_loss_val = jnp.mean(sum_pixel_diff, axis=0)
-
-    return mean_loss_val
-=======
     return jnp.mean((reconstructed_y - y) ** 2)
 
 
@@ -136,4 +117,28 @@
 
     mmd_val_square = term_xx + term_yy - term_xy
     return mmd_val_square
->>>>>>> 53b42a71
+
+
+@jax.jit
+def pixel_sum_loss(y: jnp.ndarray, reconstructed_y: jnp.ndarray) -> jnp.ndarray:
+    """
+    Sum of absolute error between pixels of an image and a mean over batch.
+
+    L(y, y') = sum(y - y')
+
+    :param y: the ground-truth value of y with shape (N, D, D, C).
+    :param reconstructed_y: the reconstructed value of y with shape (N, D, D, C).
+
+    :returns: the loss value
+    """
+    assert len(y.shape) == 4
+    assert y.shape == reconstructed_y.shape
+
+    N, D, D, C = y.shape
+
+    pixel_diff = jnp.abs(y - reconstructed_y)  # (N, D, D, C)
+    sum_pixel_diff = jnp.sum(pixel_diff.reshape((N, -1)), axis=-1)  # (N, )
+    assert sum_pixel_diff.shape == (N, )
+    mean_loss_val = jnp.mean(sum_pixel_diff, axis=0)  # Over batch
+
+    return mean_loss_val